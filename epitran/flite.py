--- conflicted
+++ resolved
@@ -80,21 +80,12 @@
     def darpa_to_ipa_ll(self, darpa_text, ligatures=False):
         darpa_text = darpa_text.strip()
         darpa_list = darpa_text[1:-1].split(' ')
-<<<<<<< HEAD
         darpa_list = map(lambda d: re.sub('\d', '', d), darpa_list)
         ipa_list = map(lambda d: self.darpa_map[d], darpa_list)
         text = ''.join(ipa_list)
         if ligatures or self.ligatures:
             text = ligaturize(text)
         return text
-=======
-        if darpa_list != ['']:
-            darpa_list = map(lambda d: re.sub('\d', '', d), darpa_list)
-            ipa_list = map(lambda d: self.darpa_map[d], darpa_list)
-            return ''.join(ipa_list)
-        else:
-            return ''
->>>>>>> f807ef4f
 
     def english_g2p(self, text, ligatures=False):
         text = self.normalize(text)
