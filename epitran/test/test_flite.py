#!/usr/bin/env Python
# -*- coding: utf-8 -*-
from __future__ import unicode_literals, print_function

import unittest
from epitran import flite


class TestFlite(unittest.TestCase):
    def setUp(self):
        self.flite = flite.Flite()

    def test_san_leandro(self):
        self.assertEqual(self.flite.transliterate('San Leandro'), 'sæn liɑndɹow')

    def test_parowan(self):
        self.assertEqual(self.flite.transliterate('Parowan'), 'pɛɹ̩awən')

<<<<<<< HEAD

class TestLexLookup(unittest.TestCase):
    def setUp(self):
        self.flite = flite.Flite()

    def test_san_leandro(self):
        self.assertEqual(self.flite.english_g2p_ll('San Leandro'), 'sænliɑndɹow')

    def test_parowan(self):
        self.assertEqual(self.flite.english_g2p_ll('Parowan'), 'pɛɹ̩awən')
=======
    def test_brzezinski(self):
        self.assertEqual(self.flite.english_g2p_ll('Brzezinski'), 'bɹɪzɪnski')
>>>>>>> f807ef4f
<|MERGE_RESOLUTION|>--- conflicted
+++ resolved
@@ -16,7 +16,6 @@
     def test_parowan(self):
         self.assertEqual(self.flite.transliterate('Parowan'), 'pɛɹ̩awən')
 
-<<<<<<< HEAD
 
 class TestLexLookup(unittest.TestCase):
     def setUp(self):
@@ -27,7 +26,6 @@
 
     def test_parowan(self):
         self.assertEqual(self.flite.english_g2p_ll('Parowan'), 'pɛɹ̩awən')
-=======
+
     def test_brzezinski(self):
-        self.assertEqual(self.flite.english_g2p_ll('Brzezinski'), 'bɹɪzɪnski')
->>>>>>> f807ef4f
+        self.assertEqual(self.flite.english_g2p_ll('Brzezinski'), 'bɹɪzɪnski')