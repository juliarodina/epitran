--- conflicted
+++ resolved
@@ -79,11 +79,6 @@
         test = self.vwis.word_to_segs(u"'")
         self.assertEqual(map_slice(test, 0, 4), target)
 
-<<<<<<< HEAD
-    def test_ozini(self):
-        pass
-        target = [(u'L', 0, u'o\'', u'o'),
-=======
     def test_o_turned_comma(self):
         target = [(u'L', 0, u"oʻ", u'o')]
         test = self.vwis.word_to_segs(u"oʻ")
@@ -101,16 +96,11 @@
 
     def test_ozini1(self):
         target = [(u'L', 0, u'oʻ', u'o'),
->>>>>>> 7a6a45c2
                   (u'L', 0, u'z', u'z'),
                   (u'L', 0, u'i', u'i'),
                   (u'L', 0, u'n', u'n'),
                   (u'L', 0, u'i', u'i'),
                   ]
-<<<<<<< HEAD
-        test = self.vwis.word_to_segs(u'oʻzini', normpunc=True)
-        print(test)
-=======
         test = self.vwis.word_to_segs(u'oʻzini')
         self.assertEqual(map_slice(test, 0, 4), target)
 
@@ -133,5 +123,4 @@
                   (u'L', 0, u'a', u'a'),
                   (u'L', 0, u't', u't̪')]
         test = self.vwis.word_to_segs(u'Balogʻat')
->>>>>>> 7a6a45c2
         self.assertEqual(map_slice(test, 0, 4), target)